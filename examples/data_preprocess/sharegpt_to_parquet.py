--- conflicted
+++ resolved
@@ -2,7 +2,9 @@
 
 """
 Convert ShareGPT-style or simple QA-style multimodal JSON/JSONL to the same parquet schema as geo3k.py.
-
+Convert ShareGPT-style or simple QA-style multimodal JSON/JSONL to the same parquet schema as geo3k.py.
+
+Input JSON example item (ShareGPT style):
 Input JSON example item (ShareGPT style):
 {
   "id": "1152221_I_1",
@@ -41,6 +43,8 @@
 import traceback
 import random
 random.seed(42)
+import random
+random.seed(42)
 
 import datasets
 
@@ -98,7 +102,11 @@
 # detailed content inside <look>/<think>, nor the order between them.
 instruction_simple = """<image>
 You are a vision-language assistant. Your task is to answer the given question about an image. Structure your response using `<look>`, `<think>`, and end with `<answer>`.
-
+You are a vision-language assistant. Your task is to answer the given question about an image. Structure your response using `<look>`, `<think>`, and end with `<answer>`.
+
+- You may include one or more `<look>` and `<think>` blocks in any alternate order.
+- `<look>`: note key observations from the image that are relevant to the question.
+- `<think>`: reflect on observations and move toward an answer, revisit the observations if necessary.
 - You may include one or more `<look>` and `<think>` blocks in any alternate order.
 - `<look>`: note key observations from the image that are relevant to the question.
 - `<think>`: reflect on observations and move toward an answer, revisit the observations if necessary.
@@ -107,7 +115,6 @@
 Question:
 {question}
 """
-<<<<<<< HEAD
 
 instruction_strong_tag="""<image>
 You are a vision-language assistant. Your task is to answer the given question about an image. Structure your response using `<look>`, `<think>`, and end with `<answer>`.
@@ -145,9 +152,6 @@
 {question}
 """
 
-=======
-
->>>>>>> befcbeae
 instruction_normal = """<image>
 You are a vision-language assistant. Your task is to answer the given question about an image.
 
@@ -160,6 +164,7 @@
 
     If <answer> tags are missing, use the whole assistant message text as answer.
     Removes leading <image> marker from the question if present.
+    Note: This is for legacy ShareGPT-style records containing "conversations".
     Note: This is for legacy ShareGPT-style records containing "conversations".
     """
     question_text: str = ""
@@ -207,6 +212,14 @@
     else:
         question, answer = extract_question_and_answer(conversations)
 
+    # 1) 提取问答：优先兼容新格式字段 question/answer；否则回退到 ShareGPT 风格的 conversations
+    conversations: List[Dict[str, Any]] = raw.get("conversations", [])
+    if not conversations:
+        question: str = (raw.get("question") or "").strip()
+        answer: str = (raw.get("answer") or "").strip()
+    else:
+        question, answer = extract_question_and_answer(conversations)
+
     images: List[str] = raw.get("images") or ([] if raw.get("image_path") is None else [raw["image_path"]])
 
 
@@ -220,6 +233,7 @@
         }
     ]
 
+    images = [image.replace("/wangbenyou/shunian/workspace/iceberg/data/images", "/root/et/data/image_new") for image in images]
     images = [image.replace("/wangbenyou/shunian/workspace/iceberg/data/images", "/root/et/data/image_new") for image in images]
     # 将图片加载为二进制字节，保证写入 parquet 的结构为 [{'bytes': bytes, 'path': str}]
     image_bytes_list: List[Dict[str, Any]] = []
@@ -227,6 +241,8 @@
         # 统一展开与标准化路径，避免相对路径/波浪线等导致的不一致
         resolved_path = os.path.abspath(os.path.expanduser(img_path))
         if not os.path.isfile(resolved_path):
+            print(f"[WARN] Skip missing image: {resolved_path}")
+            continue
             print(f"[WARN] Skip missing image: {resolved_path}")
             continue
         try:
@@ -283,12 +299,9 @@
     parser.add_argument("--data_source", default="iceberg")
     parser.add_argument(
         "--instruction_style",
-<<<<<<< HEAD
         choices=["strict", "simple", "hybrid", "extra_simple", "thinking", "normal", 'selected_simple', 'strong_tag'],
-=======
-        choices=["strict", "simple", "hybrid"],
->>>>>>> befcbeae
         default="strict",
+        help="Choose instruction template: 'strict' for detailed constraints; 'simple' for minimal guidance without ordering constraints; 'hybrid' alternates simple/normal 1:1.",
         help="Choose instruction template: 'strict' for detailed constraints; 'simple' for minimal guidance without ordering constraints; 'hybrid' alternates simple/normal 1:1.",
     )
     args = parser.parse_args()
@@ -317,7 +330,6 @@
         selected_instruction = instruction_simple
     elif args.instruction_style == "hybrid":
         selected_instruction = None  # decided per-sample below
-<<<<<<< HEAD
     elif args.instruction_style == "extra_simple":
         selected_instruction = instruction_extra_simple
     elif args.instruction_style == "thinking":
@@ -328,8 +340,6 @@
         selected_instruction = instruction_simple
     elif args.instruction_style == "strong_tag":
         selected_instruction = instruction_strong_tag
-=======
->>>>>>> befcbeae
     else:
         selected_instruction = instruction_simple
 
@@ -340,6 +350,12 @@
         else:
             chosen_instruction = selected_instruction
         item = build_item(rec, args.data_source, split, idx, chosen_instruction)
+        if args.instruction_style == "hybrid":
+            hybrid_idx = random.random()
+            chosen_instruction = instruction_simple if (hybrid_idx < 0.5) else instruction_normal
+        else:
+            chosen_instruction = selected_instruction
+        item = build_item(rec, args.data_source, split, idx, chosen_instruction)
         data.append(item)
 
     # # Debug-print first few items before schema application
@@ -368,4 +384,5 @@
 
 '''
 python examples/data_preprocess/sharegpt_to_parquet.py --input_json /root/et/data/sft_demos_gemini-2.5-pro_sharegpt.json --local_dir /data/iceberg --split train  --instruction_style hybrid
+python examples/data_preprocess/sharegpt_to_parquet.py --input_json /root/et/data/sft_demos_gemini-2.5-pro_sharegpt.json --local_dir /data/iceberg --split train  --instruction_style hybrid
 '''